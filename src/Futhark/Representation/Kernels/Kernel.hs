--- conflicted
+++ resolved
@@ -293,14 +293,8 @@
 kernelType (ScanKernel _ w size lam foldlam nes _) =
   let arr_row_tp = drop (length nes) $ lambdaReturnType foldlam
   in map (`arrayOfRow` w) (lambdaReturnType lam) ++
-<<<<<<< HEAD
-     map ((`arrayOfRow` kernelWorkgroups size) .
-          (`arrayOfRow` kernelWorkgroupSize size)) (lambdaReturnType lam) ++
+     map (`arrayOfRow` kernelWorkgroups size) (lambdaReturnType lam) ++
      map (`arrayOfRow` kernelTotalElements size) arr_row_tp
-=======
-     map (`arrayOfRow` kernelWorkgroups size) (lambdaReturnType lam) ++
-     map (`setOuterSize` kernelTotalElements size) arr_row_tp
->>>>>>> 988df8da
 kernelType (ChunkedMapKernel _ _ size _ fun _) =
   map (`arrayOfRow` kernelNumThreads size) nonconcat_ret <>
   map (`setOuterSize` kernelTotalElements size) concat_ret
