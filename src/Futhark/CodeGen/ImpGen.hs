--- conflicted
+++ resolved
@@ -358,32 +358,13 @@
   return () -- Yes, really.
 
 defCompilePrimOp
-<<<<<<< HEAD
   (Destination [ArrayDestination (CopyIntoMemory (MemLocation destmem destixfun)) _])
-  (Concat _ x y _) = do
+  (Concat _ x ys _) = do
     destoffset <- ixFunOffset destixfun
-    xentry <- lookupArray $ identName x
-    let MemLocation xmem xixfun = entryArrayLocation xentry
-    xoffset <- ixFunOffset xixfun
-    yentry <- lookupArray $ identName y
-    let MemLocation ymem yixfun = entryArrayLocation yentry
-    yoffset <- ixFunOffset yixfun
-    emit $ copy
-      destmem (destoffset `withElemType` et)
-      xmem (xoffset `withElemType` et) $
-      arrayByteSizeExp xentry
-    emit $ copy
-      destmem (destoffset `withElemType` et
-               `plus` arrayByteSizeExp xentry)
-      ymem (yoffset `withElemType` et) $
-      arrayByteSizeExp yentry
-=======
-  (Destination [ArrayDestination (CopyIntoMemory (MemDestination destmem destoffset)) _])
-  (Concat _ x ys _) = do
-    offs_glb<- newVName "tmp_offs" 
+    offs_glb <- newVName "tmp_offs"
     emit $ Imp.DeclareScalar offs_glb Int
     emit $ Imp.SetScalar offs_glb $ innerExp (destoffset `withElemType` et)
-    
+
     forM_ (x:ys) $ \y -> do
         yentry <- lookupArray $ identName y
         let MemLocation ymem yixfun = entryArrayLocation yentry
@@ -392,10 +373,9 @@
                 destmem (bytes (Imp.ScalarVar offs_glb))
                 ymem (yoffset `withElemType` et)
                 (arrayByteSizeExp yentry)
-        emit $ Imp.SetScalar offs_glb $ 
-               Imp.BinOp Plus (Imp.ScalarVar offs_glb) $ 
+        emit $ Imp.SetScalar offs_glb $
+               Imp.BinOp Plus (Imp.ScalarVar offs_glb) $
                innerExp (arrayByteSizeExp yentry)
->>>>>>> 7a542c84
   where et = elemType $ identType x
 
 defCompilePrimOp
