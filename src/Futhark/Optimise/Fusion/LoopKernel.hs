--- conflicted
+++ resolved
@@ -23,7 +23,7 @@
 import Data.Maybe
 import Data.Monoid
 import Data.List
-import Debug.Trace
+--import Debug.Trace
 
 import Prelude
 
@@ -332,21 +332,14 @@
     -- Map-write fusion.
     (SOAC.Scatter _cs _len _lam _ivs as,
      SOAC.Map _ _ map_lam map_inp)
-<<<<<<< HEAD
       | -- 1. the to-be-written arrays are not used inside the map!
-        S.null ( S.intersection (S.fromList $ map snd as) $
-            S.union (S.fromList $ map SOAC.inputArray map_inp)
-                    (freeInLambda map_lam)
-               ) &&
+        S.null (S.intersection (S.fromList $ map snd as) $
+                S.fromList (map SOAC.inputArray map_inp) `S.union`
+                freeInLambda map_lam),
         -- 2. all arrays produced by the map are ONLY used (consumed)
         --    by the scatter, i.e., not used elsewhere.
-        not (any (`S.member` unfus_set) outVars) &&
+        not (any (`S.member` unfus_set) outVars),
         -- 3. all arrays produced by the map are input to the scatter.
-=======
-      | S.null (S.intersection (S.fromList $ map snd as) $
-                S.fromList (map SOAC.inputArray map_inp) `S.union`
-                freeInLambda map_lam),
->>>>>>> 5e86ae8f
         mapWriteFusionOK outVars ker -> do
           let (extra_nms, res_lam', new_inp) = mapLikeFusionCheck
           success (outNames ker ++ extra_nms) $
